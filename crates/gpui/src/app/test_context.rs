--- conflicted
+++ resolved
@@ -278,14 +278,12 @@
         }
     }
 
-<<<<<<< HEAD
+    /// Wait until there are no more pending tasks.
     pub fn run_until_parked(&mut self) {
         self.background_executor.run_until_parked()
     }
 
-=======
     /// Simulate dispatching an action to the currently focused node in the window.
->>>>>>> 0daa2bf7
     pub fn dispatch_action<A>(&mut self, window: AnyWindowHandle, action: A)
     where
         A: Action,
