--- conflicted
+++ resolved
@@ -7,7 +7,6 @@
     overlay, px, Action, AnchorCorner, AnyElement, Bounds, DispatchPhase, Div, EventEmitter,
     FocusHandle, FocusableView, LayoutId, MouseButton, MouseDownEvent, Pixels, Point, Render, View,
 };
-use smallvec::SmallVec;
 
 pub struct ContextMenu {
     items: Vec<ListItem>,
@@ -269,24 +268,18 @@
 mod stories {
     use super::*;
     use crate::story::Story;
-<<<<<<< HEAD
-    use gpui::{action, Div, Render, VisualContext};
-
-    #[action]
-    struct PrintCurrentDate {}
+    use gpui::{actions, Div, Render, VisualContext};
+
+    actions!(PrintCurrentDate);
 
     fn build_menu(cx: &mut WindowContext, header: impl Into<SharedString>) -> View<ContextMenu> {
         cx.build_view(|cx| {
             ContextMenu::new(cx).header(header).separator().entry(
                 Label::new("Print current time"),
-                PrintCurrentDate {}.boxed_clone(),
+                PrintCurrentDate.boxed_clone(),
             )
         })
     }
-=======
-    use gpui::{Div, Render};
-    use serde::Deserialize;
->>>>>>> e67c44a5
 
     pub struct ContextMenuStory;
 
@@ -294,12 +287,6 @@
         type Element = Div<Self>;
 
         fn render(&mut self, cx: &mut ViewContext<Self>) -> Self::Element {
-<<<<<<< HEAD
-=======
-            #[derive(PartialEq, Clone, Deserialize, gpui::Action)]
-            struct PrintCurrentDate {}
-
->>>>>>> e67c44a5
             Story::container(cx)
                 .on_action(|_, _: &PrintCurrentDate, _| {
                     if let Ok(unix_time) = std::time::UNIX_EPOCH.elapsed() {
